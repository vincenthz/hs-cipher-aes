{-# LANGUAGE ForeignFunctionInterface #-}
{-# LANGUAGE ViewPatterns #-}
{-# LANGUAGE MultiParamTypeClasses #-}
{-# LANGUAGE CPP #-}
-- |
-- Module      : Crypto.Cipher.AES
-- License     : BSD-style
-- Maintainer  : Vincent Hanquez <vincent@snarc.org>
-- Stability   : stable
-- Portability : good
--
module Crypto.Cipher.AES
    (
    -- * data types
      AES
    , AES128
    , AES192
    , AES256

    -- * creation
    , initAES
    , initKey

    -- * misc
    , genCTR

    -- * encryption
    , encryptECB
    , encryptCBC
    , encryptCTR
    , encryptXTS
    , encryptGCM

    -- * decryption
    , decryptECB
    , decryptCBC
    , decryptCTR
    , decryptXTS
    , decryptGCM
    ) where

import Data.Word
import Foreign.Ptr
import Foreign.C.Types
import Foreign.C.String
import Data.ByteString.Internal
import Data.ByteString.Unsafe
import Data.Byteable
import qualified Data.ByteString as B
import System.IO.Unsafe (unsafePerformIO)

import Crypto.Cipher.Types
import Data.SecureMem

-- | AES Context (pre-processed key)
newtype AES = AES SecureMem

-- | AES with 128 bit key
newtype AES128 = AES128 AES

-- | AES with 192 bit key
newtype AES192 = AES192 AES

-- | AES with 256 bit key
newtype AES256 = AES256 AES

instance Cipher AES where
    cipherName    _ = "AES"
    cipherKeySize _ = KeySizeEnum [16,24,32]
    cipherInit k    = initAES k

instance Cipher AES128 where
    cipherName    _ = "AES128"
    cipherKeySize _ = KeySizeFixed 16
    cipherInit k    = AES128 $ initAES k

instance Cipher AES192 where
    cipherName    _ = "AES192"
    cipherKeySize _ = KeySizeFixed 24
    cipherInit k    = AES192 $ initAES k

instance Cipher AES256 where
    cipherName    _ = "AES256"
    cipherKeySize _ = KeySizeFixed 32
    cipherInit k    = AES256 $ initAES k

instance BlockCipher AES where
    blockSize _ = 16
    ecbEncrypt = encryptECB
    ecbDecrypt = decryptECB
    cbcEncrypt = encryptCBC
    cbcDecrypt = decryptCBC
    ctrCombine = encryptCTR
    xtsEncrypt = encryptXTS
    xtsDecrypt = decryptXTS
    aeadInit AEAD_GCM aes iv = Just $ AEAD aes $ AEADState $ gcmInit aes iv
    aeadInit _        _    _ = Nothing

instance AEADModeImpl AES GCM where
    aeadStateAppendHeader _ = gcmAppendAAD
    aeadStateEncrypt = gcmAppendEncrypt
    aeadStateDecrypt = gcmAppendDecrypt
    aeadStateFinalize = gcmFinish

#define INSTANCE_BLOCKCIPHER(CSTR) \
instance BlockCipher CSTR where \
    { blockSize _ = 16 \
    ; ecbEncrypt (CSTR aes) = encryptECB aes \
    ; ecbDecrypt (CSTR aes) = decryptECB aes \
    ; cbcEncrypt (CSTR aes) = encryptCBC aes \
    ; cbcDecrypt (CSTR aes) = decryptCBC aes \
    ; ctrCombine (CSTR aes) = encryptCTR aes \
    ; xtsEncrypt (CSTR aes1, CSTR aes2) = encryptXTS (aes1,aes2) \
    ; xtsDecrypt (CSTR aes1, CSTR aes2) = decryptXTS (aes1,aes2) \
    ; aeadInit AEAD_GCM cipher@(CSTR aes) iv = Just $ AEAD cipher $ AEADState $ gcmInit aes iv \
    ; aeadInit _        _                  _ = Nothing \
    }; \
\
instance AEADModeImpl CSTR GCM where \
    { aeadStateAppendHeader (CSTR _) gcmState bs = gcmAppendAAD gcmState bs \
    ; aeadStateEncrypt (CSTR aes) gcmState input = gcmAppendEncrypt aes gcmState input \
    ; aeadStateDecrypt (CSTR aes) gcmState input = gcmAppendDecrypt aes gcmState input \
    ; aeadStateFinalize (CSTR aes) gcmState len  = gcmFinish aes gcmState len \
    }

INSTANCE_BLOCKCIPHER(AES128)
INSTANCE_BLOCKCIPHER(AES192)
INSTANCE_BLOCKCIPHER(AES256)

-- | GCM State
newtype GCM = GCM SecureMem

sizeGCM :: Int
sizeGCM = 80

keyToPtr :: AES -> (Ptr AES -> IO a) -> IO a
keyToPtr (AES b) f = withSecureMemPtr b (f . castPtr)

ivToPtr :: Byteable iv => iv -> (Ptr Word8 -> IO a) -> IO a
ivToPtr iv f = withBytePtr iv (f . castPtr)

withKeyAndIV :: Byteable iv => AES -> iv -> (Ptr AES -> Ptr Word8 -> IO a) -> IO a
withKeyAndIV ctx iv f = keyToPtr ctx $ \kptr -> ivToPtr iv $ \ivp -> f kptr ivp

withKey2AndIV :: Byteable iv => AES -> AES -> iv -> (Ptr AES -> Ptr AES -> Ptr Word8 -> IO a) -> IO a
withKey2AndIV key1 key2 iv f =
    keyToPtr key1 $ \kptr1 -> keyToPtr key2 $ \kptr2 -> ivToPtr iv $ \ivp -> f kptr1 kptr2 ivp

withGCMKeyAndCopySt :: AES -> GCM -> (Ptr GCM -> Ptr AES -> IO a) -> IO (a, GCM)
withGCMKeyAndCopySt aes (GCM gcmSt) f =
    keyToPtr aes $ \aesPtr -> do
        newSt <- secureMemCopy gcmSt
        a     <- withSecureMemPtr newSt $ \gcmStPtr -> f (castPtr gcmStPtr) aesPtr
        return (a, GCM newSt)

withNewGCMSt :: GCM -> (Ptr GCM -> IO ()) -> IO GCM
withNewGCMSt (GCM gcmSt) f = withSecureMemCopy gcmSt (f . castPtr) >>= \sm2 -> return (GCM sm2)

-- | Initialize a new context with a key
--
-- Key need to be of length 16, 24 or 32 bytes. any other values will cause undefined behavior
initAES :: Byteable b => b -> AES
initAES k
    | len == 16 = initWithRounds 10
    | len == 24 = initWithRounds 12
    | len == 32 = initWithRounds 14
    | otherwise = error "AES: not a valid key length (valid=16,24,32)"
  where len = byteableLength k
        initWithRounds nbR = AES $ unsafeCreateSecureMem (16+2*2*16*nbR) aesInit
        aesInit ptr = withBytePtr k $ \ikey ->
            c_aes_init (castPtr ptr) (castPtr ikey) (fromIntegral len)

{-# DEPRECATED initKey "use initAES" #-}
initKey :: Byteable b => b -> AES
initKey = initAES

-- | encrypt using Electronic Code Book (ECB)
{-# NOINLINE encryptECB #-}
encryptECB :: AES -> ByteString -> ByteString
encryptECB = doECB c_aes_encrypt_ecb

-- | encrypt using Cipher Block Chaining (CBC)
{-# NOINLINE encryptCBC #-}
encryptCBC :: Byteable iv
           => AES        -- ^ AES Context
           -> iv         -- ^ Initial vector
           -> ByteString -- ^ plaintext
           -> ByteString -- ^ ciphertext
encryptCBC = doCBC c_aes_encrypt_cbc

-- | generate a counter mode pad. this is generally xor-ed to an input
-- to make the standard counter mode block operations.
--
-- if the length requested is not a multiple of the block cipher size,
-- more data will be returned, so that the returned bytestring is
-- a multiple of the block cipher size.
{-# NOINLINE genCTR #-}
genCTR :: Byteable iv
       => AES -- ^ Cipher Key.
       -> iv  -- ^ usually a 128 bit integer.
       -> Int -- ^ length of bytes required.
       -> ByteString
genCTR ctx iv len
    | len <= 0  = B.empty
    | otherwise = unsafeCreate (nbBlocks * 16) generate
  where generate o = withKeyAndIV ctx iv $ \k i -> c_aes_gen_ctr (castPtr o) k i (fromIntegral nbBlocks)
        (nbBlocks',r) = len `quotRem` 16
        nbBlocks = if r == 0 then nbBlocks' else nbBlocks' + 1

-- | encrypt using Counter mode (CTR)
--
-- in CTR mode encryption and decryption is the same operation.
{-# NOINLINE encryptCTR #-}
encryptCTR :: Byteable iv
           => AES        -- ^ AES Context
           -> iv         -- ^ initial vector, usually representing a 128 bit integer
           -> ByteString -- ^ plaintext input
           -> ByteString -- ^ ciphertext output
encryptCTR ctx iv input
    | len <= 0  = B.empty
    | otherwise = unsafeCreate len doEncrypt
  where doEncrypt o = withKeyAndIV ctx iv $ \k v -> unsafeUseAsCString input $ \i ->
                      c_aes_encrypt_ctr (castPtr o) k v i (fromIntegral len)
        len = B.length input

-- | encrypt using Galois counter mode (GCM)
-- return the encrypted bytestring and the tag associated
--
-- note: encrypted data is identical to CTR mode in GCM, however
-- a tag is also computed.
{-# NOINLINE encryptGCM #-}
encryptGCM :: Byteable iv
           => AES        -- ^ AES Context
           -> iv         -- ^ IV initial vector of any size
           -> ByteString -- ^ data to authenticate (AAD)
           -> ByteString -- ^ data to encrypt
           -> (ByteString, AuthTag) -- ^ ciphertext and tag
encryptGCM = doGCM gcmAppendEncrypt

-- | encrypt using XTS
--
-- the first key is the normal block encryption key
-- the second key is used for the initial block tweak
{-# NOINLINE encryptXTS #-}
encryptXTS :: Byteable iv
           => (AES,AES)  -- ^ AES cipher and tweak context
           -> iv         -- ^ a 128 bits IV, typically a sector or a block offset in XTS
           -> Word32     -- ^ number of rounds to skip, also seen a 16 byte offset in the sector or block.
           -> ByteString -- ^ input to encrypt
           -> ByteString -- ^ output encrypted
encryptXTS = doXTS c_aes_encrypt_xts

-- | decrypt using Electronic Code Book (ECB)
{-# NOINLINE decryptECB #-}
decryptECB :: AES -> ByteString -> ByteString
decryptECB = doECB c_aes_decrypt_ecb

-- | decrypt using Cipher block chaining (CBC)
{-# NOINLINE decryptCBC #-}
decryptCBC :: Byteable iv => AES -> iv -> ByteString -> ByteString
decryptCBC = doCBC c_aes_decrypt_cbc

-- | decrypt using Counter mode (CTR).
--
-- in CTR mode encryption and decryption is the same operation.
decryptCTR :: Byteable iv
           => AES        -- ^ AES Context
           -> iv         -- ^ initial vector, usually representing a 128 bit integer
           -> ByteString -- ^ ciphertext input
           -> ByteString -- ^ plaintext output
decryptCTR = encryptCTR

-- | decrypt using XTS
{-# NOINLINE decryptXTS #-}
decryptXTS :: Byteable iv
           => (AES,AES)  -- ^ AES cipher and tweak context
           -> iv         -- ^ a 128 bits IV, typically a sector or a block offset in XTS
           -> Word32     -- ^ number of rounds to skip, also seen a 16 byte offset in the sector or block.
           -> ByteString -- ^ input to decrypt
           -> ByteString -- ^ output decrypted
decryptXTS = doXTS c_aes_decrypt_xts

-- | decrypt using Galois Counter Mode (GCM)
{-# NOINLINE decryptGCM #-}
decryptGCM :: Byteable iv
           => AES        -- ^ Key
           -> iv         -- ^ IV initial vector of any size
           -> ByteString -- ^ data to authenticate (AAD)
           -> ByteString -- ^ data to decrypt
           -> (ByteString, AuthTag) -- ^ plaintext and tag
decryptGCM = doGCM gcmAppendDecrypt

{-# INLINE doECB #-}
<<<<<<< HEAD
doECB :: (Ptr b -> Ptr Key -> CString -> CUInt -> IO ())
      -> Key -> ByteString -> ByteString
doECB f key input
    | r /= 0    = error $ "Encryption error: input length must be a multiple of block size (16). Its length is: " ++ (show len)
    | otherwise = unsafeCreate len $ \o -> keyToPtr key $ \k -> unsafeUseAsCString input $ \i ->
            f (castPtr o) k i (fromIntegral nbBlocks)
    where (nbBlocks, r) = len `divMod` 16
          len           = (B.length input)


{-# INLINE doCBC #-}
doCBC :: (Ptr b -> Ptr Key -> Ptr IV -> CString -> CUInt -> IO ())
      -> Key -> IV -> ByteString -> ByteString
doCBC f key iv input
    | r /= 0    = error $ "Encryption error: input length must be a multiple of block size (16). Its length is: " ++ (show len)
    | otherwise = unsafeCreate len $ \o -> withKeyAndIV key iv $ \k v -> unsafeUseAsCString input $ \i ->
            f (castPtr o) k v i (fromIntegral nbBlocks)
    where (nbBlocks, r) = len `divMod` 16
          len           = (B.length input)
=======
doECB :: (Ptr b -> Ptr AES -> CString -> CUInt -> IO ())
      -> AES -> ByteString -> ByteString
doECB f ctx input
    | r /= 0    = error "cannot use with non multiple of block size"
    | otherwise = unsafeCreate len $ \o ->
                  keyToPtr ctx $ \k ->
                  unsafeUseAsCString input $ \i ->
                  f (castPtr o) k i (fromIntegral nbBlocks)
  where (nbBlocks, r) = len `quotRem` 16
        len           = (B.length input)


{-# INLINE doCBC #-}
doCBC :: Byteable iv
      => (Ptr b -> Ptr AES -> Ptr Word8 -> CString -> CUInt -> IO ())
      -> AES -> iv -> ByteString -> ByteString
doCBC f ctx iv input
    | len == 0  = B.empty
    | r /= 0    = error "cannot use with non multiple of block size"
    | otherwise = unsafeCreate len $ \o ->
                  withKeyAndIV ctx iv $ \k v ->
                  unsafeUseAsCString input $ \i ->
                  f (castPtr o) k v i (fromIntegral nbBlocks)
  where (nbBlocks, r) = len `quotRem` 16
        len           = B.length input
>>>>>>> db622fa7

{-# INLINE doXTS #-}
doXTS :: Byteable iv
      => (Ptr b -> Ptr AES -> Ptr AES -> Ptr Word8 -> CUInt -> CString -> CUInt -> IO ())
      -> (AES, AES)
      -> iv
      -> Word32
      -> ByteString
      -> ByteString
doXTS f (key1,key2) iv spoint input
<<<<<<< HEAD
    | r /= 0    = error $ "Encryption error: input length must be a multiple of block size (16) for now. Its length is: " ++ (show len)
=======
    | len == 0  = B.empty
    | r /= 0    = error "cannot use with non multiple of block size (yet)"
>>>>>>> db622fa7
    | otherwise = unsafeCreate len $ \o -> withKey2AndIV key1 key2 iv $ \k1 k2 v -> unsafeUseAsCString input $ \i ->
            f (castPtr o) k1 k2 v (fromIntegral spoint) i (fromIntegral nbBlocks)
  where (nbBlocks, r) = len `quotRem` 16
        len           = B.length input

{-# INLINE doGCM #-}
doGCM :: Byteable iv
      => (AES -> GCM -> ByteString -> (ByteString, GCM))
      -> AES
      -> iv
      -> ByteString
      -> ByteString
      -> (ByteString, AuthTag)
doGCM f ctx iv aad input = (output, tag)
  where tag             = gcmFinish ctx after 16
        (output, after) = f ctx afterAAD input
        afterAAD        = gcmAppendAAD ini aad
        ini             = gcmInit ctx iv

-- | initialize a gcm context
{-# NOINLINE gcmInit #-}
gcmInit :: Byteable iv => AES -> iv -> GCM
gcmInit ctx iv = unsafePerformIO $ do
    sm <- createSecureMem sizeGCM $ \gcmStPtr ->
            withKeyAndIV ctx iv $ \k v ->
            c_aes_gcm_init (castPtr gcmStPtr) k v (fromIntegral $ byteableLength iv)
    return $ GCM sm

-- | append data which is going to just be authentified to the GCM context.
--
-- need to happen after initialization and before appending encryption/decryption data.
{-# NOINLINE gcmAppendAAD #-}
gcmAppendAAD :: GCM -> ByteString -> GCM
gcmAppendAAD gcmSt input = unsafePerformIO doAppend
  where doAppend =
            withNewGCMSt gcmSt $ \gcmStPtr ->
            unsafeUseAsCString input $ \i ->
            c_aes_gcm_aad gcmStPtr i (fromIntegral $ B.length input)

-- | append data to encrypt and append to the GCM context
--
-- bytestring need to be multiple of AES block size, unless it's the last call to this function.
-- need to happen after AAD appending, or after initialization if no AAD data.
{-# NOINLINE gcmAppendEncrypt #-}
gcmAppendEncrypt :: AES -> GCM -> ByteString -> (ByteString, GCM)
gcmAppendEncrypt ctx gcm input = unsafePerformIO $ withGCMKeyAndCopySt ctx gcm doEnc
  where len = B.length input
        doEnc gcmStPtr aesPtr =
            create len $ \o ->
            unsafeUseAsCString input $ \i ->
            c_aes_gcm_encrypt (castPtr o) gcmStPtr aesPtr i (fromIntegral len)

-- | append data to decrypt and append to the GCM context
--
-- bytestring need to be multiple of AES block size, unless it's the last call to this function.
-- need to happen after AAD appending, or after initialization if no AAD data.
{-# NOINLINE gcmAppendDecrypt #-}
gcmAppendDecrypt :: AES -> GCM -> ByteString -> (ByteString, GCM)
gcmAppendDecrypt ctx gcm input = unsafePerformIO $ withGCMKeyAndCopySt ctx gcm doDec
  where len = B.length input
        doDec gcmStPtr aesPtr =
            create len $ \o ->
            unsafeUseAsCString input $ \i ->
            c_aes_gcm_decrypt (castPtr o) gcmStPtr aesPtr i (fromIntegral len)

-- | Generate the Tag from GCM context
{-# NOINLINE gcmFinish #-}
gcmFinish :: AES -> GCM -> Int -> AuthTag
gcmFinish ctx gcm taglen = AuthTag $ B.take taglen computeTag
  where computeTag = unsafeCreate 16 $ \t ->
                        withGCMKeyAndCopySt ctx gcm (c_aes_gcm_finish (castPtr t)) >> return ()

foreign import ccall "aes.h aes_initkey"
    c_aes_init :: Ptr AES -> CString -> CUInt -> IO ()

foreign import ccall "aes.h aes_encrypt_ecb"
    c_aes_encrypt_ecb :: CString -> Ptr AES -> CString -> CUInt -> IO ()

foreign import ccall "aes.h aes_decrypt_ecb"
    c_aes_decrypt_ecb :: CString -> Ptr AES -> CString -> CUInt -> IO ()

foreign import ccall "aes.h aes_encrypt_cbc"
    c_aes_encrypt_cbc :: CString -> Ptr AES -> Ptr Word8 -> CString -> CUInt -> IO ()

foreign import ccall "aes.h aes_decrypt_cbc"
    c_aes_decrypt_cbc :: CString -> Ptr AES -> Ptr Word8 -> CString -> CUInt -> IO ()

foreign import ccall "aes.h aes_encrypt_xts"
    c_aes_encrypt_xts :: CString -> Ptr AES -> Ptr AES -> Ptr Word8 -> CUInt -> CString -> CUInt -> IO ()

foreign import ccall "aes.h aes_decrypt_xts"
    c_aes_decrypt_xts :: CString -> Ptr AES -> Ptr AES -> Ptr Word8 -> CUInt -> CString -> CUInt -> IO ()

foreign import ccall "aes.h aes_gen_ctr"
    c_aes_gen_ctr :: CString -> Ptr AES -> Ptr Word8 -> CUInt -> IO ()

foreign import ccall "aes.h aes_encrypt_ctr"
    c_aes_encrypt_ctr :: CString -> Ptr AES -> Ptr Word8 -> CString -> CUInt -> IO ()

foreign import ccall "aes.h aes_gcm_init"
    c_aes_gcm_init :: Ptr GCM -> Ptr AES -> Ptr Word8 -> CUInt -> IO ()

foreign import ccall "aes.h aes_gcm_aad"
    c_aes_gcm_aad :: Ptr GCM -> CString -> CUInt -> IO ()

foreign import ccall "aes.h aes_gcm_encrypt"
    c_aes_gcm_encrypt :: CString -> Ptr GCM -> Ptr AES -> CString -> CUInt -> IO ()

foreign import ccall "aes.h aes_gcm_decrypt"
    c_aes_gcm_decrypt :: CString -> Ptr GCM -> Ptr AES -> CString -> CUInt -> IO ()

foreign import ccall "aes.h aes_gcm_finish"
    c_aes_gcm_finish :: CString -> Ptr GCM -> Ptr AES -> IO ()<|MERGE_RESOLUTION|>--- conflicted
+++ resolved
@@ -291,31 +291,10 @@
 decryptGCM = doGCM gcmAppendDecrypt
 
 {-# INLINE doECB #-}
-<<<<<<< HEAD
-doECB :: (Ptr b -> Ptr Key -> CString -> CUInt -> IO ())
-      -> Key -> ByteString -> ByteString
-doECB f key input
-    | r /= 0    = error $ "Encryption error: input length must be a multiple of block size (16). Its length is: " ++ (show len)
-    | otherwise = unsafeCreate len $ \o -> keyToPtr key $ \k -> unsafeUseAsCString input $ \i ->
-            f (castPtr o) k i (fromIntegral nbBlocks)
-    where (nbBlocks, r) = len `divMod` 16
-          len           = (B.length input)
-
-
-{-# INLINE doCBC #-}
-doCBC :: (Ptr b -> Ptr Key -> Ptr IV -> CString -> CUInt -> IO ())
-      -> Key -> IV -> ByteString -> ByteString
-doCBC f key iv input
-    | r /= 0    = error $ "Encryption error: input length must be a multiple of block size (16). Its length is: " ++ (show len)
-    | otherwise = unsafeCreate len $ \o -> withKeyAndIV key iv $ \k v -> unsafeUseAsCString input $ \i ->
-            f (castPtr o) k v i (fromIntegral nbBlocks)
-    where (nbBlocks, r) = len `divMod` 16
-          len           = (B.length input)
-=======
 doECB :: (Ptr b -> Ptr AES -> CString -> CUInt -> IO ())
       -> AES -> ByteString -> ByteString
 doECB f ctx input
-    | r /= 0    = error "cannot use with non multiple of block size"
+    | r /= 0    = error $ "Encryption error: input length must be a multiple of block size (16). Its length is: " ++ (show len)
     | otherwise = unsafeCreate len $ \o ->
                   keyToPtr ctx $ \k ->
                   unsafeUseAsCString input $ \i ->
@@ -330,14 +309,13 @@
       -> AES -> iv -> ByteString -> ByteString
 doCBC f ctx iv input
     | len == 0  = B.empty
-    | r /= 0    = error "cannot use with non multiple of block size"
+    | r /= 0    = error $ "Encryption error: input length must be a multiple of block size (16). Its length is: " ++ (show len)
     | otherwise = unsafeCreate len $ \o ->
                   withKeyAndIV ctx iv $ \k v ->
                   unsafeUseAsCString input $ \i ->
                   f (castPtr o) k v i (fromIntegral nbBlocks)
   where (nbBlocks, r) = len `quotRem` 16
         len           = B.length input
->>>>>>> db622fa7
 
 {-# INLINE doXTS #-}
 doXTS :: Byteable iv
@@ -348,12 +326,8 @@
       -> ByteString
       -> ByteString
 doXTS f (key1,key2) iv spoint input
-<<<<<<< HEAD
+    | len == 0  = B.empty
     | r /= 0    = error $ "Encryption error: input length must be a multiple of block size (16) for now. Its length is: " ++ (show len)
-=======
-    | len == 0  = B.empty
-    | r /= 0    = error "cannot use with non multiple of block size (yet)"
->>>>>>> db622fa7
     | otherwise = unsafeCreate len $ \o -> withKey2AndIV key1 key2 iv $ \k1 k2 v -> unsafeUseAsCString input $ \i ->
             f (castPtr o) k1 k2 v (fromIntegral spoint) i (fromIntegral nbBlocks)
   where (nbBlocks, r) = len `quotRem` 16
